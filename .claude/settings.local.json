--- conflicted
+++ resolved
@@ -2,10 +2,6 @@
   "permissions": {
     "allow": [
       "Read(/C:\\Users\\JauJyeCH\\Desktop\\ocean_shopping_center\\.claude\\rules/**)",
-<<<<<<< HEAD
-      "Bash(git merge:*)",
-      "Bash(git add:*)"
-=======
       "mcp__graphiti_ocean-shopping-center__add_memory",
       "mcp__postgres__list_schemas",
       "mcp__redis__set",
@@ -21,13 +17,13 @@
       "Bash(git push:*)",
       "Bash(git checkout:*)",
       "Bash(git pull:*)",
+      "Bash(git merge:*)",
       "mcp__context7__resolve-library-id",
       "mcp__redis__list",
       "mcp__context7__get-library-docs",
       "mcp__postgres__get_object_details",
       "mcp__postgres__analyze_db_health",
       "mcp__graphiti_ocean-shopping-center__get_episodes"
->>>>>>> 4add30a2
     ],
     "deny": [],
     "ask": []
